//! Node.js toolchain support for RustyHook
//!
//! This module provides functionality for managing Node.js environments and packages.
<<<<<<< HEAD
//! It downloads precompiled Node.js binaries directly from nodejs.org.
=======
//! It uses fnm (Fast Node Manager) to install and manage Node.js versions.
>>>>>>> 0070ff3a

use std::fs;
use std::path::{Path, PathBuf};
use std::process::Command;
use which::which;
use serde::{Serialize, Deserialize};
<<<<<<< HEAD
use log::{debug, info};
use std::env;
=======
use log::{debug, info, warn, error};
>>>>>>> 0070ff3a

use super::r#trait::{SetupContext, Tool, ToolError};

/// Represents a Node.js package.json file
#[derive(Debug, Serialize, Deserialize)]
struct PackageJson {
    name: String,
    version: String,
    description: String,
    #[serde(skip_serializing_if = "Option::is_none")]
    dependencies: Option<serde_json::Value>,
    #[serde(skip_serializing_if = "Option::is_none")]
    #[serde(rename = "devDependencies")]
    dev_dependencies: Option<serde_json::Value>,
}

/// Represents a Node.js tool
pub struct NodeTool {
    /// Name of the tool
    name: String,

    /// Version of the tool
    version: String,

    /// Node.js packages to install
    packages: Vec<String>,

    /// Whether to install as dev dependencies
    dev_dependencies: bool,

    /// Package manager to use (npm, yarn, pnpm)
    package_manager: String,

    /// Installation directory
    install_dir: PathBuf,
}

impl NodeTool {
    /// Create a new Node.js tool
    pub fn new<S: Into<String>>(
        name: S,
        version: S,
        packages: Vec<String>,
        dev_dependencies: bool,
        package_manager: Option<S>,
    ) -> Self {
        let name_str = name.into();
        let version_str = version.into();
        let package_manager_str = package_manager
            .map(|s| s.into())
            .unwrap_or_else(|| "npm".to_string());

        // Default installation directory
        let mut install_dir = std::env::temp_dir();
        install_dir.push(".rustyhook");
        install_dir.push("venvs");
        install_dir.push(format!("node-{}-{}", name_str, version_str));

        NodeTool {
            name: name_str,
            version: version_str,
            packages,
            dev_dependencies,
            package_manager: package_manager_str,
            install_dir,
        }
    }

<<<<<<< HEAD
    /// Determine the platform triple for Node.js download
    fn get_platform_triple(&self) -> Result<String, ToolError> {
        let os = env::consts::OS;
        let arch = env::consts::ARCH;

        let platform = match (os, arch) {
            ("linux", "x86_64") => "linux-x64",
            ("linux", "aarch64") => "linux-arm64",
            ("macos", "x86_64") => "darwin-x64",
            ("macos", "aarch64") => "darwin-arm64",
            ("windows", "x86_64") => "win-x64",
            ("windows", "aarch64") => "win-arm64",
            _ => return Err(ToolError::ExecutionError(format!("Unsupported platform: {}-{}", os, arch))),
        };

        Ok(platform.to_string())
    }

    /// Determine the Node.js version to use
    fn determine_node_version(&self, specified_version: Option<&str>) -> Result<String, ToolError> {
        // If version is specified, use it
        if let Some(version) = specified_version {
            if version == "lts" {
                // For LTS, we'll use a hardcoded recent LTS version
                // In a real implementation, this would fetch the latest LTS version from nodejs.org
                return Ok("20.11.1".to_string());
            }
            return Ok(version.to_string());
        }

        // Check for .node-version or .nvmrc file
        let node_version_file = Path::new(".node-version");
        let nvmrc_file = Path::new(".nvmrc");

        if node_version_file.exists() {
            let version = fs::read_to_string(node_version_file)
                .map_err(|e| ToolError::ExecutionError(format!("Failed to read .node-version file: {}", e)))?
                .trim()
                .to_string();
            return Ok(version);
        }

        if nvmrc_file.exists() {
            let version = fs::read_to_string(nvmrc_file)
                .map_err(|e| ToolError::ExecutionError(format!("Failed to read .nvmrc file: {}", e)))?
                .trim()
                .to_string();
            return Ok(version);
        }

        // Default to a recent LTS version
        Ok("20.11.1".to_string())
    }

    /// Get the Node.js binary path for the installed version
    fn get_node_binary_path(&self, version: &str) -> PathBuf {
        let runtime_dir = PathBuf::from(".runtime");
        let platform = self.get_platform_triple().unwrap_or_else(|_| "unknown".to_string());
        let node_dir = runtime_dir.join("node").join(version);

        let bin_dir = if env::consts::OS == "windows" {
            node_dir.join(format!("node-v{}-{}", version, platform))
        } else {
            node_dir.join(format!("node-v{}-{}", version, platform)).join("bin")
        };

        if env::consts::OS == "windows" {
            bin_dir.join("node.exe")
        } else {
            bin_dir.join("node")
        }
    }

    /// Check if Node.js is installed
    fn is_node_installed(&self, version: &str) -> bool {
        let node_binary = self.get_node_binary_path(version);
        node_binary.exists()
    }

    /// Download and extract Node.js
    fn download_and_extract_node(&self, version: &str) -> Result<PathBuf, ToolError> {
        let platform = self.get_platform_triple()?;
        let runtime_dir = PathBuf::from(".runtime");
        let node_dir = runtime_dir.join("node").join(version);

        // Create directories
        fs::create_dir_all(&node_dir)?;

        // Determine file extension based on platform
        let file_ext = if env::consts::OS == "windows" { "zip" } else { "tar.xz" };

        // Construct download URL
        let download_url = format!(
            "https://nodejs.org/dist/v{}/node-v{}-{}.{}", 
            version, version, platform, file_ext
        );

        info!("Downloading Node.js {} for {} from {}", version, platform, download_url);

        // Download the archive
        let archive_path = node_dir.join(format!("node-v{}-{}.{}", version, platform, file_ext));

        let curl_output = Command::new("curl")
            .arg("-fsSL")
            .arg("--output")
            .arg(&archive_path)
            .arg(&download_url)
            .output()
            .map_err(|e| ToolError::ExecutionError(format!("Failed to download Node.js: {}", e)))?;

        if !curl_output.status.success() {
            let stderr = String::from_utf8_lossy(&curl_output.stderr);
            return Err(ToolError::ExecutionError(format!("Failed to download Node.js: {}", stderr)));
        }

        // Extract the archive
        info!("Extracting Node.js {} to {}", version, node_dir.display());

        if file_ext == "zip" {
            // For Windows, use PowerShell to extract zip
            let extract_output = Command::new("powershell")
                .arg("-Command")
                .arg(format!("Expand-Archive -Path \"{}\" -DestinationPath \"{}\" -Force", 
                    archive_path.display(), node_dir.display()))
                .output()
                .map_err(|e| ToolError::ExecutionError(format!("Failed to extract Node.js: {}", e)))?;

            if !extract_output.status.success() {
                let stderr = String::from_utf8_lossy(&extract_output.stderr);
                return Err(ToolError::ExecutionError(format!("Failed to extract Node.js: {}", stderr)));
            }
        } else {
            // For Unix, use tar
            let extract_output = Command::new("tar")
                .arg("-xf")
                .arg(&archive_path)
                .arg("-C")
                .arg(&node_dir)
                .output()
                .map_err(|e| ToolError::ExecutionError(format!("Failed to extract Node.js: {}", e)))?;

            if !extract_output.status.success() {
                let stderr = String::from_utf8_lossy(&extract_output.stderr);
                return Err(ToolError::ExecutionError(format!("Failed to extract Node.js: {}", stderr)));
            }
        }

        // Verify installation
        let node_binary = self.get_node_binary_path(version);

        if !node_binary.exists() {
            return Err(ToolError::ExecutionError(format!(
                "Node.js binary not found at expected path: {}", 
                node_binary.display()
            )));
        }

        // Make the binary executable on Unix systems
        if env::consts::OS != "windows" {
            let chmod_output = Command::new("chmod")
                .arg("+x")
                .arg(&node_binary)
                .output()
                .map_err(|e| ToolError::ExecutionError(format!("Failed to make Node.js binary executable: {}", e)))?;

            if !chmod_output.status.success() {
                let stderr = String::from_utf8_lossy(&chmod_output.stderr);
                return Err(ToolError::ExecutionError(format!("Failed to make Node.js binary executable: {}", stderr)));
            }
        }

        // Verify by running node --version
        let version_output = Command::new(&node_binary)
            .arg("--version")
            .output()
            .map_err(|e| ToolError::ExecutionError(format!("Failed to run Node.js: {}", e)))?;

        if !version_output.status.success() {
            let stderr = String::from_utf8_lossy(&version_output.stderr);
            return Err(ToolError::ExecutionError(format!("Failed to run Node.js: {}", stderr)));
        }

        let installed_version = String::from_utf8_lossy(&version_output.stdout).trim().to_string();
        info!("Node.js {} installed successfully. Version: {}", version, installed_version);

        Ok(node_binary)
    }

    /// Ensure Node.js is installed
    fn ensure_node_installed(&self, node_version: &str) -> Result<PathBuf, ToolError> {
        debug!("Ensuring Node.js {} is installed...", node_version);

        // Determine the actual version to use
        let version = self.determine_node_version(Some(node_version))?;

        // Check if Node.js is already installed
        if self.is_node_installed(&version) {
            debug!("Node.js {} is already installed", version);
            return Ok(self.get_node_binary_path(&version));
        }

        // Download and install Node.js
        info!("Node.js {} not found, downloading...", version);
        self.download_and_extract_node(&version)
=======
    /// Check if fnm is installed
    fn is_fnm_installed(&self) -> bool {
        which("fnm").is_ok()
    }

    /// Install fnm
    fn install_fnm(&self) -> Result<(), ToolError> {
        debug!("Installing fnm...");

        // Create a temporary directory for the installation
        let temp_dir = std::env::temp_dir().join("rustyhook_fnm_install");
        std::fs::create_dir_all(&temp_dir)?;

        // Download the fnm installation script
        let curl_output = Command::new("curl")
            .arg("-fsSL")
            .arg("https://fnm.vercel.app/install")
            .current_dir(&temp_dir)
            .output()
            .map_err(|e| ToolError::ExecutionError(format!("Failed to download fnm: {}", e)))?;

        if !curl_output.status.success() {
            let stderr = String::from_utf8_lossy(&curl_output.stderr);
            return Err(ToolError::ExecutionError(format!("Failed to download fnm: {}", stderr)));
        }

        // Save the script to a file
        let script_path = temp_dir.join("install.sh");
        std::fs::write(&script_path, curl_output.stdout)?;

        // Make the script executable
        Command::new("chmod")
            .arg("+x")
            .arg(&script_path)
            .status()
            .map_err(|e| ToolError::ExecutionError(format!("Failed to make fnm install script executable: {}", e)))?;

        // Run the installation script with --skip-shell to avoid modifying shell config
        let install_output = Command::new("bash")
            .arg(&script_path)
            .arg("--skip-shell")
            .current_dir(&temp_dir)
            .output()
            .map_err(|e| ToolError::ExecutionError(format!("Failed to install fnm: {}", e)))?;

        if !install_output.status.success() {
            let stderr = String::from_utf8_lossy(&install_output.stderr);
            return Err(ToolError::ExecutionError(format!("Failed to install fnm: {}", stderr)));
        }

        info!("fnm installed successfully");
        Ok(())
    }

    /// Ensure Node.js is installed using fnm
    fn ensure_node_installed(&self, node_version: &str) -> Result<(), ToolError> {
        debug!("Ensuring Node.js {} is installed...", node_version);

        // Check if fnm is installed, install it if not
        if !self.is_fnm_installed() {
            info!("fnm not found, installing...");
            self.install_fnm()?;
        }

        // Check if the specified Node.js version is installed
        let list_output = Command::new("fnm")
            .arg("list")
            .output()
            .map_err(|e| ToolError::ExecutionError(format!("Failed to list Node.js versions: {}", e)))?;

        let list_output_str = String::from_utf8_lossy(&list_output.stdout);

        // If the version is not installed, install it
        if !list_output_str.contains(node_version) {
            info!("Installing Node.js {}...", node_version);

            let install_output = Command::new("fnm")
                .arg("install")
                .arg(node_version)
                .output()
                .map_err(|e| ToolError::ExecutionError(format!("Failed to install Node.js {}: {}", node_version, e)))?;

            if !install_output.status.success() {
                let stderr = String::from_utf8_lossy(&install_output.stderr);
                return Err(ToolError::ExecutionError(format!("Failed to install Node.js {}: {}", node_version, stderr)));
            }

            info!("Node.js {} installed successfully", node_version);
        } else {
            debug!("Node.js {} is already installed", node_version);
        }

        // Use the specified Node.js version
        let use_output = Command::new("fnm")
            .arg("use")
            .arg(node_version)
            .output()
            .map_err(|e| ToolError::ExecutionError(format!("Failed to use Node.js {}: {}", node_version, e)))?;

        if !use_output.status.success() {
            let stderr = String::from_utf8_lossy(&use_output.stderr);
            return Err(ToolError::ExecutionError(format!("Failed to use Node.js {}: {}", node_version, stderr)));
        }

        debug!("Using Node.js {}", node_version);
        Ok(())
>>>>>>> 0070ff3a
    }

    /// Find the package manager executable
    fn find_package_manager(&self) -> Result<PathBuf, ToolError> {
        which(&self.package_manager).map_err(|_| {
            ToolError::ToolNotFound(format!("{} not found", self.package_manager))
        })
    }

    /// Generate a package.json file
    fn generate_package_json(&self, ctx: &SetupContext) -> Result<(), ToolError> {
        // Create a basic package.json
        let package_json = PackageJson {
            name: format!("rustyhook-{}", self.name),
            version: "1.0.0".to_string(),
            description: format!("RustyHook tool: {}", self.name),
            dependencies: None,
            dev_dependencies: None,
        };

        // Serialize to JSON
        let json = serde_json::to_string_pretty(&package_json)
            .map_err(|e| ToolError::ExecutionError(format!("Failed to generate package.json: {}", e)))?;

        // Write to file
        let package_json_path = ctx.install_dir.join("package.json");
        fs::write(package_json_path, json)?;

        Ok(())
    }

    /// Install packages using the package manager
    fn install_packages(&self, ctx: &SetupContext) -> Result<(), ToolError> {
        // Find the package manager
        let package_manager = self.find_package_manager()?;

        // Build the install command
        let mut command = Command::new(package_manager);
        command.current_dir(&ctx.install_dir);

        // Add the install command
        command.arg("install");

        // Add the --save-dev flag if needed
        if self.dev_dependencies {
            command.arg("--save-dev");
        }

        // Add the packages
        for package in &self.packages {
            command.arg(package);
        }

        // Execute the command
        let status = command
            .status()
            .map_err(|e| ToolError::ExecutionError(format!("Failed to install packages: {}", e)))?;

        if !status.success() {
            return Err(ToolError::ExecutionError(
                "Failed to install packages".to_string(),
            ));
        }

        Ok(())
    }
}

impl Tool for NodeTool {
    fn setup(&self, ctx: &SetupContext) -> Result<(), ToolError> {
        // Check if the tool is already installed and we're not forcing reinstallation
        if self.is_installed() && !ctx.force {
            return Ok(());
        }

        // Create the installation directory if it doesn't exist
        std::fs::create_dir_all(&ctx.install_dir)?;

<<<<<<< HEAD
        // Ensure Node.js is installed
=======
        // Ensure Node.js is installed using fnm
>>>>>>> 0070ff3a
        // Use LTS version if not specified
        let node_version = ctx.version.as_deref().unwrap_or("lts");
        self.ensure_node_installed(node_version)?;

        // Generate package.json
        self.generate_package_json(ctx)?;

        // Install packages
        self.install_packages(ctx)?;

        Ok(())
    }

    fn run(&self, files: &[PathBuf]) -> Result<(), ToolError> {
        // Find the tool executable in node_modules
        let tool_path = self.install_dir.join("node_modules").join(".bin").join(&self.name);

        // Run the tool on the files
        let mut command = Command::new(&tool_path);

        // Add files as arguments
        for file in files {
            command.arg(file);
        }

        // Execute the command
        let status = command
            .status()
            .map_err(|e| ToolError::ExecutionError(format!("Failed to run {}: {}", self.name, e)))?;

        if !status.success() {
            return Err(ToolError::ExecutionError(
                format!("{} failed with exit code {:?}", self.name, status.code()),
            ));
        }

        Ok(())
    }

    fn name(&self) -> &str {
        &self.name
    }

    fn version(&self) -> &str {
        &self.version
    }

    fn is_installed(&self) -> bool {
        // Check if the tool executable exists in node_modules/.bin
        let tool_path = self.install_dir.join("node_modules").join(".bin").join(&self.name);
        tool_path.exists()
    }

    fn install_dir(&self) -> &PathBuf {
        &self.install_dir
    }
}<|MERGE_RESOLUTION|>--- conflicted
+++ resolved
@@ -1,23 +1,15 @@
 //! Node.js toolchain support for RustyHook
 //!
 //! This module provides functionality for managing Node.js environments and packages.
-<<<<<<< HEAD
 //! It downloads precompiled Node.js binaries directly from nodejs.org.
-=======
-//! It uses fnm (Fast Node Manager) to install and manage Node.js versions.
->>>>>>> 0070ff3a
 
 use std::fs;
 use std::path::{Path, PathBuf};
 use std::process::Command;
 use which::which;
 use serde::{Serialize, Deserialize};
-<<<<<<< HEAD
 use log::{debug, info};
 use std::env;
-=======
-use log::{debug, info, warn, error};
->>>>>>> 0070ff3a
 
 use super::r#trait::{SetupContext, Tool, ToolError};
 
@@ -86,7 +78,6 @@
         }
     }
 
-<<<<<<< HEAD
     /// Determine the platform triple for Node.js download
     fn get_platform_triple(&self) -> Result<String, ToolError> {
         let os = env::consts::OS;
@@ -180,7 +171,7 @@
 
         // Construct download URL
         let download_url = format!(
-            "https://nodejs.org/dist/v{}/node-v{}-{}.{}", 
+            "https://nodejs.org/dist/v{}/node-v{}-{}.{}",
             version, version, platform, file_ext
         );
 
@@ -209,7 +200,7 @@
             // For Windows, use PowerShell to extract zip
             let extract_output = Command::new("powershell")
                 .arg("-Command")
-                .arg(format!("Expand-Archive -Path \"{}\" -DestinationPath \"{}\" -Force", 
+                .arg(format!("Expand-Archive -Path \"{}\" -DestinationPath \"{}\" -Force",
                     archive_path.display(), node_dir.display()))
                 .output()
                 .map_err(|e| ToolError::ExecutionError(format!("Failed to extract Node.js: {}", e)))?;
@@ -239,7 +230,7 @@
 
         if !node_binary.exists() {
             return Err(ToolError::ExecutionError(format!(
-                "Node.js binary not found at expected path: {}", 
+                "Node.js binary not found at expected path: {}",
                 node_binary.display()
             )));
         }
@@ -291,114 +282,6 @@
         // Download and install Node.js
         info!("Node.js {} not found, downloading...", version);
         self.download_and_extract_node(&version)
-=======
-    /// Check if fnm is installed
-    fn is_fnm_installed(&self) -> bool {
-        which("fnm").is_ok()
-    }
-
-    /// Install fnm
-    fn install_fnm(&self) -> Result<(), ToolError> {
-        debug!("Installing fnm...");
-
-        // Create a temporary directory for the installation
-        let temp_dir = std::env::temp_dir().join("rustyhook_fnm_install");
-        std::fs::create_dir_all(&temp_dir)?;
-
-        // Download the fnm installation script
-        let curl_output = Command::new("curl")
-            .arg("-fsSL")
-            .arg("https://fnm.vercel.app/install")
-            .current_dir(&temp_dir)
-            .output()
-            .map_err(|e| ToolError::ExecutionError(format!("Failed to download fnm: {}", e)))?;
-
-        if !curl_output.status.success() {
-            let stderr = String::from_utf8_lossy(&curl_output.stderr);
-            return Err(ToolError::ExecutionError(format!("Failed to download fnm: {}", stderr)));
-        }
-
-        // Save the script to a file
-        let script_path = temp_dir.join("install.sh");
-        std::fs::write(&script_path, curl_output.stdout)?;
-
-        // Make the script executable
-        Command::new("chmod")
-            .arg("+x")
-            .arg(&script_path)
-            .status()
-            .map_err(|e| ToolError::ExecutionError(format!("Failed to make fnm install script executable: {}", e)))?;
-
-        // Run the installation script with --skip-shell to avoid modifying shell config
-        let install_output = Command::new("bash")
-            .arg(&script_path)
-            .arg("--skip-shell")
-            .current_dir(&temp_dir)
-            .output()
-            .map_err(|e| ToolError::ExecutionError(format!("Failed to install fnm: {}", e)))?;
-
-        if !install_output.status.success() {
-            let stderr = String::from_utf8_lossy(&install_output.stderr);
-            return Err(ToolError::ExecutionError(format!("Failed to install fnm: {}", stderr)));
-        }
-
-        info!("fnm installed successfully");
-        Ok(())
-    }
-
-    /// Ensure Node.js is installed using fnm
-    fn ensure_node_installed(&self, node_version: &str) -> Result<(), ToolError> {
-        debug!("Ensuring Node.js {} is installed...", node_version);
-
-        // Check if fnm is installed, install it if not
-        if !self.is_fnm_installed() {
-            info!("fnm not found, installing...");
-            self.install_fnm()?;
-        }
-
-        // Check if the specified Node.js version is installed
-        let list_output = Command::new("fnm")
-            .arg("list")
-            .output()
-            .map_err(|e| ToolError::ExecutionError(format!("Failed to list Node.js versions: {}", e)))?;
-
-        let list_output_str = String::from_utf8_lossy(&list_output.stdout);
-
-        // If the version is not installed, install it
-        if !list_output_str.contains(node_version) {
-            info!("Installing Node.js {}...", node_version);
-
-            let install_output = Command::new("fnm")
-                .arg("install")
-                .arg(node_version)
-                .output()
-                .map_err(|e| ToolError::ExecutionError(format!("Failed to install Node.js {}: {}", node_version, e)))?;
-
-            if !install_output.status.success() {
-                let stderr = String::from_utf8_lossy(&install_output.stderr);
-                return Err(ToolError::ExecutionError(format!("Failed to install Node.js {}: {}", node_version, stderr)));
-            }
-
-            info!("Node.js {} installed successfully", node_version);
-        } else {
-            debug!("Node.js {} is already installed", node_version);
-        }
-
-        // Use the specified Node.js version
-        let use_output = Command::new("fnm")
-            .arg("use")
-            .arg(node_version)
-            .output()
-            .map_err(|e| ToolError::ExecutionError(format!("Failed to use Node.js {}: {}", node_version, e)))?;
-
-        if !use_output.status.success() {
-            let stderr = String::from_utf8_lossy(&use_output.stderr);
-            return Err(ToolError::ExecutionError(format!("Failed to use Node.js {}: {}", node_version, stderr)));
-        }
-
-        debug!("Using Node.js {}", node_version);
-        Ok(())
->>>>>>> 0070ff3a
     }
 
     /// Find the package manager executable
@@ -477,11 +360,7 @@
         // Create the installation directory if it doesn't exist
         std::fs::create_dir_all(&ctx.install_dir)?;
 
-<<<<<<< HEAD
         // Ensure Node.js is installed
-=======
-        // Ensure Node.js is installed using fnm
->>>>>>> 0070ff3a
         // Use LTS version if not specified
         let node_version = ctx.version.as_deref().unwrap_or("lts");
         self.ensure_node_installed(node_version)?;
